--- conflicted
+++ resolved
@@ -74,14 +74,13 @@
             return r.json()
         else:
             logging.error(r.text)
-<<<<<<< HEAD
             raise SpinnakerApplicationListError(r.text)
 
     def app_exists(self, app_name):
         """Checks to see if application already exists.
 
         Args:
-            app_name: Str of application name
+            app_name: Str of application name to check.
 
         Returns:
             Str of application name
@@ -99,23 +98,6 @@
 
         logging.info('Application %s does not exist ... exiting', app_name))
         raise SpinnakerAppNotFound('Application "{0}" not found.'.format(app_name))
-=======
-            sys.exit(1)
-
-    def app_exists(self, app_name=''):
-        """Checks to see if application already exists.
-
-        Args:
-            app_name: Str of application name to check.
-        """
-        self.get_apps()
-        for app in self.apps:
-            if app['name'].lower() == app_name.lower():
-                logging.info('{} app already exists'.format(self.appname))
-                return True
-        logging.info('{} does not exist...creating'.format(self.appname))
-        return False
->>>>>>> 7dfbfc66
 
     def create_security_group(self, appinfo=None):
         """Sends a POST to spinnaker to create a new application."""
